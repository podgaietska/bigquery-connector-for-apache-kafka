--- conflicted
+++ resolved
@@ -35,21 +35,11 @@
     <properties>
         <java.version>8</java.version>
 
-<<<<<<< HEAD
         <confluent.version>5.5.1</confluent.version>
-        <debezium.version>0.6.1</debezium.version>
-        <google.auth.version>0.16.1</google.auth.version>
-        <google.cloud.version>1.79.0</google.cloud.version>
-=======
-        <avro.version>1.9.2</avro.version>
-        <confluent.version>5.5.0</confluent.version>
         <debezium.version>0.6.2</debezium.version>
-        <errorprone.version>2.3.2</errorprone.version>
         <google.auth.version>0.16.1</google.auth.version>
         <google.cloud.version>1.79.0</google.cloud.version>
         <google.protobuf.version>3.19.6</google.protobuf.version>
-        <gson.version>2.8.5</gson.version>
->>>>>>> 441e0f22
         <jackson.version>2.10.2</jackson.version>
         <kafka.version>2.5.0</kafka.version>
         <kafka.scala.version>2.12</kafka.scala.version>
@@ -197,15 +187,11 @@
                 <version>${jackson.version}</version>
                 <scope>test</scope>
             </dependency>
-<<<<<<< HEAD
-=======
             <dependency>
                 <groupId>com.google.protobuf</groupId>
                 <artifactId>protobuf-java</artifactId>
                 <version>${google.protobuf.version}</version>
             </dependency>
-
->>>>>>> 441e0f22
             <dependency>
                 <groupId>junit</groupId>
                 <artifactId>junit</artifactId>
