--- conflicted
+++ resolved
@@ -37,15 +37,10 @@
 
         <confluent.version>5.5.1</confluent.version>
         <debezium.version>0.6.2</debezium.version>
-<<<<<<< HEAD
         <google.auth.version>0.21.1</google.auth.version>
         <google.cloud.version>1.119.0</google.cloud.version>
         <google.cloud.storage.version>1.113.4</google.cloud.storage.version>
-=======
-        <google.auth.version>0.16.1</google.auth.version>
-        <google.cloud.version>1.79.0</google.cloud.version>
         <google.protobuf.version>3.19.6</google.protobuf.version>
->>>>>>> 7466c550
         <jackson.version>2.10.2</jackson.version>
         <kafka.version>2.5.0</kafka.version>
         <kafka.scala.version>2.12</kafka.scala.version>
