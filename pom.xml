<?xml version="1.0" encoding="UTF-8"?>
<!--~
  ~ Copyright 2020 Confluent Inc.
  ~
  ~ Licensed under the Apache License, Version 2.0 (the "License");
  ~ you may not use this file except in compliance with the License.
  ~ You may obtain a copy of the License at
  ~
  ~ http://www.apache.org/licenses/LICENSE-2.0
  ~
  ~ Unless required by applicable law or agreed to in writing, software
  ~ distributed under the License is distributed on an "AS IS" BASIS,
  ~ WITHOUT WARRANTIES OR CONDITIONS OF ANY KIND, either express or implied.
  ~ See the License for the specific language governing permissions and
  ~ limitations under the License.
  ~-->
<project xmlns="http://maven.apache.org/POM/4.0.0" xmlns:xsi="http://www.w3.org/2001/XMLSchema-instance" xsi:schemaLocation="http://maven.apache.org/POM/4.0.0 http://maven.apache.org/xsd/maven-4.0.0.xsd">
    <modelVersion>4.0.0</modelVersion>

    <groupId>com.wepay.kcbq</groupId>
    <artifactId>kcbq-parent</artifactId>
    <version>2.0.0-SNAPSHOT</version>
    <packaging>pom</packaging>

    <modules>
        <module>kcbq-api</module>
        <module>kcbq-connector</module>
    </modules>

    <properties>
        <java.version>8</java.version>

        <confluent.version>5.5.1</confluent.version>
        <debezium.version>0.6.1</debezium.version>
        <google.auth.version>0.16.1</google.auth.version>
        <google.cloud.version>1.79.0</google.cloud.version>
        <jackson.version>2.10.2</jackson.version>
        <kafka.version>2.5.0</kafka.version>
        <kafka.scala.version>2.12</kafka.scala.version>
        <slf4j.version>1.7.26</slf4j.version>

        <junit.version>4.12</junit.version>
        <mockito.version>3.2.4</mockito.version>

        <checkstyle.plugin.version>2.15</checkstyle.plugin.version>
        <checkstyle.version>6.18</checkstyle.version>
        <compiler.plugin.version>3.8.1</compiler.plugin.version>
        <jacoco.plugin.version>0.8.5</jacoco.plugin.version>
        <kafka.connect.plugin.version>0.11.1</kafka.connect.plugin.version>
        <release.plugin.version>2.5.3</release.plugin.version>
        <site.plugin.version>3.7.1</site.plugin.version>
        <surefire.plugin.version>3.0.0-M4</surefire.plugin.version>

        <skip.unit.tests>${maven.test.skip}</skip.unit.tests>
    </properties>

    <name>kafka-connect-bigquery-parent</name>

    <url>https://github.com/confluentinc/kafka-connect-bigquery</url>

    <inceptionYear>2016</inceptionYear>

    <licenses>
        <license>
            <name>Apache License 2.0</name>
            <url>https://www.apache.org/licenses/LICENSE-2.0</url>
            <distribution>repo</distribution>
        </license>
    </licenses>

    <scm>
        <connection>scm:git:git://github.com/confluentinc/kafka-connect-bigquery.git</connection>
        <developerConnection>scm:git:git@github.com:confluentinc/kafka-connect-bigquery.git</developerConnection>
        <url>https://github.com/confluentinc/kafka-connect-bigquery</url>
        <tag>HEAD</tag>
    </scm>

    <developers>
        <developer>
            <id>C0urante</id>
            <name>Chris Egerton</name>
            <email>fearthecellos@gmail.com</email>
            <timezone>America/New_York</timezone>
        </developer>
        <developer>
            <id>moirat</id>
            <name>Moira Tagle</name>
            <email>moirat@wepay.com</email>
            <timezone>America/Los_Angeles</timezone>
        </developer>
    </developers>

    <repositories>
        <repository>
            <id>confluent</id>
            <url>http://packages.confluent.io/maven/</url>
        </repository>
        <repository>
            <id>jcenter</id>
            <url>https://jcenter.bintray.com</url>
        </repository>
    </repositories>

    <pluginRepositories>
        <pluginRepository>
            <id>confluent</id>
            <url>http://packages.confluent.io/maven/</url>
        </pluginRepository>
        <pluginRepository>
            <id>jcenter</id>
            <url>https://jcenter.bintray.com</url>
        </pluginRepository>
    </pluginRepositories>

    <dependencyManagement>
        <dependencies>
            <!-- Child projects -->
            <dependency>
                <groupId>com.wepay.kcbq</groupId>
                <artifactId>kcbq-api</artifactId>
                <version>${project.version}</version>
            </dependency>

            <!-- Provided by the Connect runtime, so scope to provided -->
            <dependency>
                <groupId>org.apache.kafka</groupId>
                <artifactId>connect-api</artifactId>
                <version>${kafka.version}</version>
                <scope>provided</scope>
            </dependency>
            <dependency>
                <groupId>org.apache.kafka</groupId>
                <artifactId>kafka-clients</artifactId>
                <version>${kafka.version}</version>
                <scope>provided</scope>
            </dependency>

            <dependency>
                <groupId>com.google.cloud</groupId>
                <artifactId>google-cloud-bigquery</artifactId>
                <version>${google.cloud.version}</version>
            </dependency>
            <dependency>
                <groupId>com.google.cloud</groupId>
                <artifactId>google-cloud-storage</artifactId>
                <version>${google.cloud.version}</version>
            </dependency>
            <dependency>
                <groupId>com.google.auth</groupId>
                <artifactId>google-auth-library-oauth2-http</artifactId>
                <version>${google.auth.version}</version>
            </dependency>
            <dependency>
                <groupId>org.slf4j</groupId>
                <artifactId>slf4j-api</artifactId>
                <version>${slf4j.version}</version>
            </dependency>
            <dependency>
                <groupId>io.debezium</groupId>
                <artifactId>debezium-core</artifactId>
                <version>${debezium.version}</version>
            </dependency>

            <!--
                Debezium, Google, and Kafka all draw in different versions; pin to a single version
                here so that the embedded integration tests work
            -->
            <dependency>
                <groupId>com.fasterxml.jackson.core</groupId>
                <artifactId>jackson-core</artifactId>
                <version>${jackson.version}</version>
                <scope>test</scope>
            </dependency>
            <dependency>
                <groupId>junit</groupId>
                <artifactId>junit</artifactId>
                <version>${junit.version}</version>
                <scope>test</scope>
            </dependency>
            <dependency>
                <groupId>org.mockito</groupId>
                <artifactId>mockito-core</artifactId>
                <version>${mockito.version}</version>
                <scope>test</scope>
            </dependency>
            <dependency>
                <groupId>org.slf4j</groupId>
                <artifactId>slf4j-log4j12</artifactId>
                <version>${slf4j.version}</version>
                <scope>test</scope>
            </dependency>
            <dependency>
                <groupId>org.apache.kafka</groupId>
                <artifactId>kafka_${kafka.scala.version}</artifactId>
                <version>${kafka.version}</version>
                <scope>test</scope>
            </dependency>
            <dependency>
                <groupId>org.apache.kafka</groupId>
                <artifactId>kafka_${kafka.scala.version}</artifactId>
                <version>${kafka.version}</version>
                <classifier>test</classifier>
                <type>test-jar</type>
                <scope>test</scope>
            </dependency>
            <dependency>
                <groupId>org.apache.kafka</groupId>
                <artifactId>kafka-clients</artifactId>
                <version>${kafka.version}</version>
                <classifier>test</classifier>
                <type>test-jar</type>
                <scope>test</scope>
            </dependency>
            <dependency>
                <groupId>org.apache.kafka</groupId>
                <artifactId>connect-runtime</artifactId>
                <version>${kafka.version}</version>
                <scope>test</scope>
            </dependency>
            <dependency>
                <groupId>org.apache.kafka</groupId>
                <artifactId>connect-runtime</artifactId>
                <version>${kafka.version}</version>
                <classifier>test</classifier>
                <type>test-jar</type>
                <scope>test</scope>
            </dependency>
        </dependencies>
    </dependencyManagement>

    <build>
        <plugins>
            <plugin>
                <groupId>org.apache.maven.plugins</groupId>
                <artifactId>maven-release-plugin</artifactId>
                <version>${release.plugin.version}</version>
                <configuration>
                    <autoVersionSubmodules>true</autoVersionSubmodules>
                    <remoteTagging>false</remoteTagging>
                    <tagNameFormat>v@{project.version}</tagNameFormat>
                </configuration>
            </plugin>
        </plugins>
        <pluginManagement>
            <plugins>
                <plugin>
                    <groupId>org.apache.maven.plugins</groupId>
                    <artifactId>maven-compiler-plugin</artifactId>
                    <version>${compiler.plugin.version}</version>
                    <configuration>
                        <source>${java.version}</source>
                        <target>${java.version}</target>
                    </configuration>
                </plugin>
                <plugin>
                    <groupId>org.apache.maven.plugins</groupId>
                    <artifactId>maven-surefire-plugin</artifactId>
                    <version>${surefire.plugin.version}</version>
                    <configuration>
                        <excludes>
                            <exclude>**/*IntegrationTest.java</exclude>
                            <exclude>**/*IT.java</exclude>
                        </excludes>
                        <skip>${skip.unit.tests}</skip>
                    </configuration>
                </plugin>
                <plugin>
                    <groupId>org.apache.maven.plugins</groupId>
                    <artifactId>maven-failsafe-plugin</artifactId>
                    <version>${surefire.plugin.version}</version>
                    <executions>
                        <execution>
                            <id>verify-docker-test</id>
                            <goals>
                                <goal>integration-test</goal>
                            </goals>
                            <configuration>
                                <includes>
                                    <include>**/*IntegrationTest.java</include>
                                </includes>
                            </configuration>
<<<<<<< HEAD
                        </execution>
                        <execution>
                            <id>embedded-integration-test</id>
                            <goals>
                                <goal>integration-test</goal>
                            </goals>
                            <configuration>
                                <includes>
                                    <include>**/*IT.java</include>
                                </includes>
                            </configuration>
=======
>>>>>>> 4bee3ab7
                        </execution>
                    </executions>
                </plugin>
                <plugin>
                    <groupId>org.jacoco</groupId>
                    <artifactId>jacoco-maven-plugin</artifactId>
                    <version>${jacoco.plugin.version}</version>
                    <executions>
                        <execution>
                            <id>pre-unit-test</id>
                            <goals>
                                <goal>prepare-agent</goal>
                            </goals>
                        </execution>
                        <execution>
                            <id>report</id>
                            <phase>verify</phase>
                            <goals>
                                <goal>report</goal>
                            </goals>
                        </execution>
                    </executions>
                </plugin>
                <plugin>
                    <groupId>org.apache.maven.plugins</groupId>
                    <artifactId>maven-checkstyle-plugin</artifactId>
                    <version>${checkstyle.plugin.version}</version>
                    <executions>
                        <execution>
                            <id>validate</id>
                            <phase>validate</phase>
                            <configuration>
                                <configLocation>${project.parent.basedir}/config/checkstyle/google_checks.xml</configLocation>
                                <suppressionsLocation>${project.parent.basedir}/config/checkstyle/suppressions.xml</suppressionsLocation>
                            </configuration>
                            <goals>
                                <goal>check</goal>
                            </goals>
                        </execution>
                    </executions>
                    <dependencies>
                        <dependency>
                            <groupId>com.puppycrawl.tools</groupId>
                            <artifactId>checkstyle</artifactId>
                            <version>${checkstyle.version}</version>
                        </dependency>
                    </dependencies>
                </plugin>
                <!--
                    Override the default version for the site plugin to fix ClassNotFoundExceptions
                    being thrown during build, as suggested by https://stackoverflow.com/a/51099913
                -->
                <plugin>
                    <groupId>org.apache.maven.plugins</groupId>
                    <artifactId>maven-site-plugin</artifactId>
                    <version>${site.plugin.version}</version>
                </plugin>
                <plugin>
                    <groupId>io.confluent</groupId>
                    <artifactId>kafka-connect-maven-plugin</artifactId>
                    <version>${kafka.connect.plugin.version}</version>
                </plugin>
            </plugins>
        </pluginManagement>
    </build>
    <profiles>
        <profile>
            <id>jenkins</id>
            <build>
                <pluginManagement>
                    <plugins>
                        <plugin>
                            <groupId>org.apache.maven.plugins</groupId>
                            <artifactId>maven-checkstyle-plugin</artifactId>
                            <configuration>
                                <skip>true</skip>
                            </configuration>
                        </plugin>
                    </plugins>
                </pluginManagement>
            </build>
        </profile>
    </profiles>
</project><|MERGE_RESOLUTION|>--- conflicted
+++ resolved
@@ -279,7 +279,6 @@
                                     <include>**/*IntegrationTest.java</include>
                                 </includes>
                             </configuration>
-<<<<<<< HEAD
                         </execution>
                         <execution>
                             <id>embedded-integration-test</id>
@@ -291,8 +290,6 @@
                                     <include>**/*IT.java</include>
                                 </includes>
                             </configuration>
-=======
->>>>>>> 4bee3ab7
                         </execution>
                     </executions>
                 </plugin>
