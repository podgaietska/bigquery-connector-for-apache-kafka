--- conflicted
+++ resolved
@@ -35,11 +35,8 @@
     <properties>
         <java.version>8</java.version>
         <com.google.guava.version>32.0.1-jre</com.google.guava.version>
-<<<<<<< HEAD
         <com.google.re2j.version>1.7</com.google.re2j.version>
-=======
         <com.google.auto.value.version>1.10.2</com.google.auto.value.version>
->>>>>>> 3549e76c
         <confluent.version>6.0.10</confluent.version>
         <debezium.version>0.6.2</debezium.version>
         <jackson.version>2.10.2</jackson.version>
