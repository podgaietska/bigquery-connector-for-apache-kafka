# Kafka Connect BigQuery Connector

[![Build Status](https://img.shields.io/travis/wepay/kafka-connect-bigquery.svg?style=flat-square)](https://travis-ci.org/wepay/kafka-connect-bigquery)
[![Code Coverage](https://img.shields.io/codecov/c/github/wepay/kafka-connect-bigquery.svg?style=flat-square)](https://codecov.io/gh/wepay/kafka-connect-bigquery)

This is an implementation of a sink connector from [Apache Kafka] to [Google BigQuery], built on top 
of [Apache Kafka Connect]. For a comprehensive list of configuration options, see the [Connector Configuration Wiki].

## Download

The latest releases are available in the GitHub release tab, or via [tarballs in Maven central](http://search.maven.org/#search%7Cga%7C1%7Ca%3A%22kcbq-connector%22).

## Standalone Quickstart

> **NOTE**: You must have the [Confluent Platform] installed in order to run the example.

### Configuration Basics

Firstly, you need to specify configuration settings for your connector. These can be found in the 
`kcbq-connector/quickstart/properties/connector.properties` file. Look for this section:

```plain
########################################### Fill me in! ###########################################
# The name of the BigQuery project to write to
project=
# The name of the BigQuery dataset to write to (leave the '.*=' at the beginning, enter your
# dataset after it)
datasets=.*=
# The location of a BigQuery service account JSON key file
keyfile=
```

You'll need to choose a BigQuery project to write to, a dataset from that project to write to, and
provide the location of a JSON key file that can be used to access a BigQuery service account that
can write to the project/dataset pair. Once you've decided on these properties, fill them in and
save the properties file.

Once you get more familiar with the connector, you might want to revisit the `connector.properties`
file and experiment with tweaking its settings.
   
### Building and Extracting a Confluent Hub archive

If you haven't already, move into the repository's top-level directory:

```bash
$ cd /path/to/kafka-connect-bigquery/
```

Begin by creating Confluent Hub archive of the connector with the Confluent Schema Retriever included:

```bash
<<<<<<< HEAD
$ ./gradlew clean distTar
=======
$ mvn clean package -DskipTests
>>>>>>> d9f602db
```

And then extract its contents:

```bash
<<<<<<< HEAD
$ mkdir bin/jar/ && tar -C bin/jar/ -xf kcbq-confluent/build/distributions/kcbq-confluent-*.tar
=======
$ mkdir -p bin/jar/ && cp kcbq-connector/target/components/packages/wepay-kafka-connect-bigquery-*/wepay-kafka-connect-bigquery-*/lib/*.jar bin/jar/
>>>>>>> d9f602db
```

### Setting-Up Background Processes

Then move into the `quickstart` directory:

```bash
$ cd kcbq-connector/quickstart/
```

After that, if your Confluent Platform installation isn't in a sibling directory to the connector, 
specify its location (and do so before starting each of the subsequent processes in their own 
terminal):

```bash
$ export CONFLUENT_DIR=/path/to/confluent
```

Then, initialize the background processes necessary for Kafka Connect (one terminal per script):
(Taken from http://docs.confluent.io/3.0.0/quickstart.html)

```bash
$ ./zookeeper.sh
```

(wait a little while for it to get on its feet)

```bash
$ ./kafka.sh
```

(wait a little while for it to get on its feet)

```bash
$ ./schema-registry.sh
```

(wait a little while for it to get on its feet)

### Initializing the Avro Console Producer

Next, initialize the Avro Console Producer (also in its own terminal):

```bash
$ ./avro-console-producer.sh
```

Give it some data to start off with (type directly into the Avro Console Producer instance):

```json
{"f1":"Testing the Kafka-BigQuery Connector!"}
```

### Running the Connector

Finally, initialize the BigQuery connector (also in its own terminal):

```bash
$ ./connector.sh
```

### Piping Data Through the Connector

Now you can enter Avro messages of the schema `{"f1": "$SOME_STRING"}` into the Avro Console 
Producer instance, and the pipeline instance should write them to BigQuery.

If you want to get more adventurous, you can experiment with different schemas or topics by 
adjusting flags given to the Avro Console Producer and tweaking the config settings found in the 
`kcbq-connector/quickstart/properties` directory.

## Integration Testing the Connector

> **NOTE**: You must have [Docker] installed and running on your machine in order to run integration
tests for the connector.

This all takes place in the `kcbq-connector` directory.

### How Integration Testing Works

Integration tests run by creating [Docker] instances for [Zookeeper], [Kafka], [Schema Registry], 
and the BigQuery Connector itself, then verifying the results using a [JUnit] test.

They use schemas and data that can be found in the `test/docker/populate/test_schemas/` directory, 
and rely on a user-provided JSON key file (like in the `quickstart` example) to access BigQuery.

The project and dataset they write to, as well as the specific JSON key file they use, can be
specified by command-line flag, environment variable, or configuration file — the exact details of
each can be found by running the integration test script with the `-?` flag.

### Data Corruption Concerns

In order to ensure the validity of each test, any table that will be written to in the course of
integration testing is preemptively deleted before the connector is run. This will only be an issue
if you have any tables in your dataset whose names begin with `kcbq_test_` and match the sanitized
name of any of the `test_schema` subdirectories. If that is the case, you should probably consider
writing to a different project/dataset.

Because Kafka and Schema Registry are run in Docker, there is no risk that running integration 
tests will corrupt any existing data that is already on your machine, and there is also no need to 
free up any of your ports that might currently be in use by real instances of the programs that are 
faked in the process of testing.

### Running the Integration Tests

Running the series of integration tests is easy:

```bash
$ test/integrationtest.sh
```

This assumes that the project, dataset, and key file have been specified by variable or 
configuration file. For more information on how to specify these, run the test script with
the `--help` flag.

> **NOTE:** You must have a recent version of [boot2docker], [Docker Machine], [Docker], etc.
installed. Older versions will hang when cleaning containers, and linking doesn't work properly.

### Adding New Integration Tests

Adding an integration test is a little more involved, and consists of two major steps: specifying
Avro data to be sent to Kafka, and specifying via JUnit test how to verify that such data made 
it to BigQuery as expected.

To specify input data, you must create a new directory in the `test/resources/test_schemas/`
directory with whatever name you want the Kafka topic of your test to be named, and whatever 
string you want the name of your test's BigQuery table to be derived from. Then, create two files 
in that directory:

* `schema.json` will contain the Avro schema of the type of data the new test will send
through the connector.

* `data.json` will contain a series of JSON objects, each of which should represent an [Avro] record 
that matches the specified schema. **Each JSON object must occupy its own line, and each object 
cannot occupy more than one line** (this inconvenience is due to limitations in the Avro 
Console Producer, and may be addressed in future commits).

To specify data verification, add a new JUnit test to the file 
`src/test/java/com/wepay/kafka/connect/bigquery/it/BigQueryConnectorIntegrationTest.java`.
Rows that are retrieved from BigQuery in the test are only returned as _Lists_ of _Objects_. The 
names of their columns are not tracked. Construct a _List_ of the _Objects_ that you expect to be 
stored in the test's BigQuery table, retrieve the actual _List_ of _Objects_ stored via a call to 
`readAllRows()`, and then compare the two via a call to `testRows()`.

> **NOTE**: Because the order of rows is not guaranteed when reading test results from BigQuery, 
you must include a row number as the first field of any of your test schemas, and every row of test 
data must have a unique value for its row number (row numbers are one-indexed).

  [Apache Avro]: https://avro.apache.org
  [Apache Kafka Connect]: http://docs.confluent.io/3.0.0/connect/
  [Apache Kafka]: http://kafka.apache.org
  [Apache Maven]: https://maven.apache.org
  [Avro]: https://avro.apache.org
  [BigQuery]: https://cloud.google.com/bigquery/
  [boot2docker]: http://boot2docker.io
  [Confluent Platform]: http://docs.confluent.io/3.0.0/installation.html
  [Connector Configuration Wiki]: https://github.com/wepay/kafka-connect-bigquery/wiki/Connector-Configuration
  [Docker Machine]: https://docs.docker.com/machine/
  [Docker]: https://www.docker.com
  [Google BigQuery]: https://cloud.google.com/bigquery/
  [JUnit]: http://junit.org
  [Kafka Connect]: http://docs.confluent.io/3.0.0/connect/
  [Kafka]: http://kafka.apache.org
  [Maven]: https://maven.apache.org
  [Schema Registry]: https://github.com/confluentinc/schema-registry
  [Semantic Versioning]: http://semver.org
  [Zookeeper]: https://zookeeper.apache.org<|MERGE_RESOLUTION|>--- conflicted
+++ resolved
@@ -49,21 +49,13 @@
 Begin by creating Confluent Hub archive of the connector with the Confluent Schema Retriever included:
 
 ```bash
-<<<<<<< HEAD
-$ ./gradlew clean distTar
-=======
 $ mvn clean package -DskipTests
->>>>>>> d9f602db
 ```
 
 And then extract its contents:
 
 ```bash
-<<<<<<< HEAD
-$ mkdir bin/jar/ && tar -C bin/jar/ -xf kcbq-confluent/build/distributions/kcbq-confluent-*.tar
-=======
 $ mkdir -p bin/jar/ && cp kcbq-connector/target/components/packages/wepay-kafka-connect-bigquery-*/wepay-kafka-connect-bigquery-*/lib/*.jar bin/jar/
->>>>>>> d9f602db
 ```
 
 ### Setting-Up Background Processes
