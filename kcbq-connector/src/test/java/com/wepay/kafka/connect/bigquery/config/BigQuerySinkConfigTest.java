--- conflicted
+++ resolved
@@ -216,7 +216,6 @@
     configProperties.put(BigQuerySinkConfig.TIME_PARTITIONING_TYPE_CONFIG, "fortnight");
     new BigQuerySinkConfig(configProperties);
   }
-<<<<<<< HEAD
 
   @Test
   public void testKafkaProviderConfigDefaultValue() {
@@ -232,7 +231,8 @@
     configProperties.put(CONNECTOR_RUNTIME_PROVIDER_CONFIG, testKafkaProvider);
     BigQuerySinkConfig config = new BigQuerySinkConfig(configProperties);
     assertEquals(testKafkaProvider, config.getString(CONNECTOR_RUNTIME_PROVIDER_CONFIG));
-=======
+  }
+
   @Test(expected = ConfigException.class)
   public void testInvalidMaxRetries() {
     Map<String, String> badConfigProperties = propertiesFactory.getProperties();
@@ -243,6 +243,5 @@
     );
 
     new BigQuerySinkConfig(badConfigProperties);
->>>>>>> 763dc904
   }
 }