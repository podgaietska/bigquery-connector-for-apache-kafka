--- conflicted
+++ resolved
@@ -613,13 +613,8 @@
       put("f3", null);
     }};
 
-<<<<<<< HEAD
-    SinkRecord kafkaConnectRecord = spoofSinkRecord(null, kafkaConnectMap, false);
-    Map<String, Object> stringObjectMap = new BigQueryRecordConverter(SHOULD_CONVERT_DOUBLE).convertRecord(kafkaConnectRecord, KafkaSchemaRecordType.VALUE);
-=======
     SinkRecord kafkaConnectRecord = spoofSinkRecord(null, kafkaConnectMap, true);
     Map<String, Object> stringObjectMap = new BigQueryRecordConverter(SHOULD_CONVERT_DOUBLE).convertRecord(kafkaConnectRecord, KafkaSchemaRecordType.KEY);
->>>>>>> 77d2b6e3
     Assert.assertEquals(kafkaConnectMap, stringObjectMap
     );
   }
