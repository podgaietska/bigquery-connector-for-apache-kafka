package com.wepay.kafka.connect.bigquery.write.storageApi;

import com.google.cloud.bigquery.TableId;
import com.google.cloud.bigquery.storage.v1.TableName;
import com.wepay.kafka.connect.bigquery.api.KafkaSchemaRecordType;
import com.wepay.kafka.connect.bigquery.config.BigQuerySinkConfig;
import com.wepay.kafka.connect.bigquery.config.BigQuerySinkTaskConfig;
import com.wepay.kafka.connect.bigquery.convert.KafkaDataBuilder;
import com.wepay.kafka.connect.bigquery.convert.RecordConverter;
import com.wepay.kafka.connect.bigquery.utils.FieldNameSanitizer;
import com.wepay.kafka.connect.bigquery.write.batch.TableWriterBuilder;
import org.apache.kafka.connect.sink.SinkRecord;
import org.json.JSONObject;
import org.slf4j.Logger;
import org.slf4j.LoggerFactory;

import java.util.ArrayList;
import java.util.List;
import java.util.Map;

/**
 * Storage Write API writer that attempts to write all the rows it is given at once
 */
public class StorageWriteApiWriter implements Runnable {

    Logger logger = LoggerFactory.getLogger(StorageWriteApiWriter.class);
    private final StorageWriteApiBase streamWriter;
    private final TableName tableName;
    private final List<Object[]> records;
    private final String streamName;
    public static final String DEFAULT= "default";

    /**
     *
     * @param tableName The table to write the records to
     * @param streamWriter The stream writer to use - Default, Batch etc
     * @param records The records to write
     * @param streamName The stream to use while writing data
     */
    public StorageWriteApiWriter(TableName tableName, StorageWriteApiBase streamWriter, List<Object[]> records, String streamName) {

        this.streamWriter = streamWriter;
        this.records = records;
        this.tableName = tableName;
        this.streamName = streamName;
    }

    @Override
    public void run() {
        if(records.size() == 0) {
            logger.debug("There are no records, skipping...");
            return;
        }
        logger.debug("Putting {} records into {} stream", records.size(), streamName);
        streamWriter.initializeAndWriteRecords(tableName, records, streamName);
    }

    public static class Builder implements TableWriterBuilder {
        private final
        List<Object[]> records = new ArrayList<>();
        private final RecordConverter<Map<String, Object>> recordConverter;
        private final BigQuerySinkTaskConfig config;
        private final TableName tableName;
        private final StorageWriteApiBase streamWriter;
        private final StorageApiBatchModeHandler batchModeHandler;

        public Builder(StorageWriteApiBase streamWriter,
                       TableName tableName,
                       RecordConverter<Map<String, Object>> storageApiRecordConverter,
                       BigQuerySinkTaskConfig config,
                       StorageApiBatchModeHandler batchModeHandler) {
            this.streamWriter = streamWriter;
            this.tableName = tableName;
            this.recordConverter = storageApiRecordConverter;
            this.config = config;
            this.batchModeHandler = batchModeHandler;

        }

        /**
         * Captures actual record and corresponding JSONObject converted record
         * @param sinkRecord The actual records
         */
        @Override
        public void addRow(SinkRecord sinkRecord, TableId tableId) {
            records.add(new Object[]{sinkRecord, convertRecord(sinkRecord)});
        }

        /**
         * Converts SinkRecord to JSONObject to be sent to BQ Streams
         * @param record which is to be converted
         * @return converted record as JSONObject
         */
        private JSONObject convertRecord(SinkRecord record) {
            Map<String, Object> convertedRecord = recordConverter.convertRecord(record, KafkaSchemaRecordType.VALUE);

            config.getKafkaDataFieldName().ifPresent(
                    fieldName -> convertedRecord.put(fieldName, KafkaDataBuilder.buildKafkaDataRecord(record))
            );

            config.getKafkaKeyFieldName().ifPresent(fieldName -> {
                Map<String, Object> keyData = recordConverter.convertRecord(record, KafkaSchemaRecordType.KEY);
                convertedRecord.put(fieldName, keyData);
            });

            Map<String, Object> result = config.getBoolean(BigQuerySinkConfig.SANITIZE_FIELD_NAME_CONFIG)
                    ? FieldNameSanitizer.replaceInvalidKeys(convertedRecord)
                    : convertedRecord;

            return new JSONObject(result);
        }

        /**
         * @return Builds Storage write API writer which would do actual data ingestion using streams
         */
        @Override
        public Runnable build() {
<<<<<<< HEAD
            String streamName = null;
            if (streamWriter instanceof StorageWriteApiBatchApplicationStream) {
                streamName = batchModeHandler.updateOffsetsOnStream(tableName.toString(), records);
            }
            return new StorageWriteApiWriter(tableName, streamWriter, records, streamName);
=======
            return new StorageWriteApiWriter(tableName, streamWriter, records, DEFAULT);
>>>>>>> 58d8197f
        }
    }
}<|MERGE_RESOLUTION|>--- conflicted
+++ resolved
@@ -115,15 +115,11 @@
          */
         @Override
         public Runnable build() {
-<<<<<<< HEAD
-            String streamName = null;
+            String streamName = DEFAULT;
             if (streamWriter instanceof StorageWriteApiBatchApplicationStream) {
                 streamName = batchModeHandler.updateOffsetsOnStream(tableName.toString(), records);
             }
             return new StorageWriteApiWriter(tableName, streamWriter, records, streamName);
-=======
-            return new StorageWriteApiWriter(tableName, streamWriter, records, DEFAULT);
->>>>>>> 58d8197f
         }
     }
 }