--- conflicted
+++ resolved
@@ -33,13 +33,12 @@
 import org.apache.kafka.common.config.ConfigException;
 import org.apache.kafka.common.config.types.Password;
 import org.apache.kafka.connect.sink.SinkConnector;
+import org.slf4j.Logger;
+import org.slf4j.LoggerFactory;
 
 import java.lang.reflect.Constructor;
 import java.lang.reflect.InvocationTargetException;
-<<<<<<< HEAD
-
-=======
->>>>>>> 887305bb
+
 import java.util.ArrayList;
 import java.util.Collections;
 import java.util.List;
@@ -390,14 +389,19 @@
         Stream.of(TIME_PARTITIONING_TYPE_NONE))
       .collect(Collectors.toList());
   private static final String TIME_PARTITIONING_TYPE_DOC =
-<<<<<<< HEAD
       "The time partitioning type to use when creating tables, or '"
           + TIME_PARTITIONING_TYPE_NONE + "' to create non-partitioned tables. "
-          + "Existing tables will not be altered to use this partitioning type."; 
-=======
-      "The time partitioning type to use when creating tables. "
           + "Existing tables will not be altered to use this partitioning type.";
->>>>>>> 887305bb
+
+  public static final String BIGQUERY_PARTITION_EXPIRATION_CONFIG = "partitionExpirationMs";
+  private static final ConfigDef.Type BIGQUERY_PARTITION_EXPIRATION_TYPE = ConfigDef.Type.LONG;
+  private static final String BIGQUERY_PARTITION_EXPIRATION_DEFAULT = null;
+  private static final ConfigDef.Importance BIGQUERY_PARTITION_EXPIRATION_IMPORTANCE = ConfigDef.Importance.LOW;
+  private static final String BIGQUERY_PARTITION_EXPIRATION_DOC =
+      "The amount of time, in milliseconds, after which partitions should be deleted from the tables this "
+          + "connector creates. If this field is set, all data in partitions in this connector's tables that are "
+          + "older than the specified partition expiration time will be permanently deleted. "
+          + "Existing tables will not be altered to use this partition expiration time.";
 
   /**
    * Return the ConfigDef object used to define this config's fields.
@@ -661,6 +665,12 @@
                 return true;
               }
             }
+        ).define(
+            BIGQUERY_PARTITION_EXPIRATION_CONFIG,
+            BIGQUERY_PARTITION_EXPIRATION_TYPE,
+            BIGQUERY_PARTITION_EXPIRATION_DEFAULT,
+            BIGQUERY_PARTITION_EXPIRATION_IMPORTANCE,
+            BIGQUERY_PARTITION_EXPIRATION_DOC
         );
   }
 
@@ -934,6 +944,14 @@
   }
 
   /**
+   * Returns the partition expiration in ms.
+   * @return Long that represents the partition expiration.
+   */
+  public Optional<Long> getPartitionExpirationMs() {
+    return Optional.ofNullable(getLong(BIGQUERY_PARTITION_EXPIRATION_CONFIG));
+  }
+
+  /**
    * Check the validity of table partitioning configs.
    */
   private void checkPartitionConfigs() {
@@ -943,6 +961,12 @@
               + "Use either bigQueryPartitionDecorator OR timestampPartitionFieldName."
       );
     }
+    getPartitionExpirationMs().ifPresent(partitionExpiration -> {
+      if (partitionExpiration <= 0) {
+        throw new ConfigException(BIGQUERY_PARTITION_EXPIRATION_CONFIG, partitionExpiration,
+            "The partition expiration value must be positive.");
+      }
+    });
   }
 
   /**
