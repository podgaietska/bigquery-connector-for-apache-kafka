--- conflicted
+++ resolved
@@ -20,11 +20,8 @@
 package com.wepay.kafka.connect.bigquery.config;
 
 import com.google.cloud.bigquery.Schema;
-<<<<<<< HEAD
 
 import com.google.cloud.bigquery.TimePartitioning;
-=======
->>>>>>> 42a55a9e
 import com.wepay.kafka.connect.bigquery.api.SchemaRetriever;
 import com.wepay.kafka.connect.bigquery.convert.BigQueryRecordConverter;
 import com.wepay.kafka.connect.bigquery.convert.BigQuerySchemaConverter;
@@ -41,6 +38,7 @@
 
 import java.lang.reflect.Constructor;
 import java.lang.reflect.InvocationTargetException;
+import java.util.ArrayList;
 import java.util.Collections;
 import java.util.List;
 import java.util.Map;
@@ -295,18 +293,6 @@
       "How many records to write to an intermediate table before performing a merge flush, if " 
       + "upsert/delete is enabled. Can be set to -1 to disable record count-based flushing.";
 
-<<<<<<< HEAD
-  public static final String TIME_PARTITIONING_TYPE_CONFIG = "timePartitioningType";
-  private static final ConfigDef.Type TIME_PARTITIONING_TYPE_TYPE = ConfigDef.Type.STRING;
-  public static final String TIME_PARTITIONING_TYPE_DEFAULT = TimePartitioning.Type.DAY.name().toUpperCase();
-  private static final ConfigDef.Importance TIME_PARTITIONING_TYPE_IMPORTANCE = ConfigDef.Importance.LOW;
-  private static final List<String> TIME_PARTITIONING_TYPES = Stream.of(TimePartitioning.Type.values())
-      .map(TimePartitioning.Type::name)
-      .collect(Collectors.toList());
-  private static final String TIME_PARTITIONING_TYPE_DOC =
-      "The time partitioning type to use when creating tables. "
-          + "Existing tables will not be altered to use this partitioning type."; 
-=======
   public static final String THREAD_POOL_SIZE_CONFIG =                  "threadPoolSize";
   private static final ConfigDef.Type THREAD_POOL_SIZE_TYPE =           ConfigDef.Type.INT;
   public static final Integer THREAD_POOL_SIZE_DEFAULT =                10;
@@ -391,7 +377,17 @@
       ConfigDef.Importance.LOW;
   private static final String BIGQUERY_CLUSTERING_FIELD_NAMES_DOC =
       "List of fields on which data should be clustered by in BigQuery, separated by commas";
->>>>>>> 42a55a9e
+
+  public static final String TIME_PARTITIONING_TYPE_CONFIG = "timePartitioningType";
+  private static final ConfigDef.Type TIME_PARTITIONING_TYPE_TYPE = ConfigDef.Type.STRING;
+  public static final String TIME_PARTITIONING_TYPE_DEFAULT = TimePartitioning.Type.DAY.name().toUpperCase();
+  private static final ConfigDef.Importance TIME_PARTITIONING_TYPE_IMPORTANCE = ConfigDef.Importance.LOW;
+  private static final List<String> TIME_PARTITIONING_TYPES = Stream.of(TimePartitioning.Type.values())
+      .map(TimePartitioning.Type::name)
+      .collect(Collectors.toList());
+  private static final String TIME_PARTITIONING_TYPE_DOC =
+      "The time partitioning type to use when creating tables. "
+          + "Existing tables will not be altered to use this partitioning type.";
 
   /**
    * Return the ConfigDef object used to define this config's fields.
@@ -581,7 +577,58 @@
             MERGE_RECORDS_THRESHOLD_IMPORTANCE,
             MERGE_RECORDS_THRESHOLD_DOC
         ).define(
-<<<<<<< HEAD
+            THREAD_POOL_SIZE_CONFIG,
+            THREAD_POOL_SIZE_TYPE,
+            THREAD_POOL_SIZE_DEFAULT,
+            THREAD_POOL_SIZE_VALIDATOR,
+            THREAD_POOL_SIZE_IMPORTANCE,
+            THREAD_POOL_SIZE_DOC
+        ).define(
+            QUEUE_SIZE_CONFIG,
+            QUEUE_SIZE_TYPE,
+            QUEUE_SIZE_DEFAULT,
+            QUEUE_SIZE_VALIDATOR,
+            QUEUE_SIZE_IMPORTANCE,
+            QUEUE_SIZE_DOC
+        ).define(
+            BIGQUERY_RETRY_CONFIG,
+            BIGQUERY_RETRY_TYPE,
+            BIGQUERY_RETRY_DEFAULT,
+            BIGQUERY_RETRY_VALIDATOR,
+            BIGQUERY_RETRY_IMPORTANCE,
+            BIGQUERY_RETRY_DOC
+        ).define(
+            BIGQUERY_RETRY_WAIT_CONFIG,
+            BIGQUERY_RETRY_WAIT_CONFIG_TYPE,
+            BIGQUERY_RETRY_WAIT_DEFAULT,
+            BIGQUERY_RETRY_WAIT_VALIDATOR,
+            BIGQUERY_RETRY_WAIT_IMPORTANCE,
+            BIGQUERY_RETRY_WAIT_DOC
+        ).define(
+            BIGQUERY_MESSAGE_TIME_PARTITIONING_CONFIG,
+            BIGQUERY_MESSAGE_TIME_PARTITIONING_CONFIG_TYPE,
+            BIGQUERY_MESSAGE_TIME_PARTITIONING_DEFAULT,
+            BIGQUERY_MESSAGE_TIME_PARTITIONING_IMPORTANCE,
+            BIGQUERY_MESSAGE_TIME_PARTITIONING_DOC
+        ).define(
+            BIGQUERY_PARTITION_DECORATOR_CONFIG,
+            BIGQUERY_PARTITION_DECORATOR_CONFIG_TYPE,
+            BIGQUERY_PARTITION_DECORATOR_DEFAULT,
+            BIGQUERY_PARTITION_DECORATOR_IMPORTANCE,
+            BIGQUERY_PARTITION_DECORATOR_DOC
+        ).define(
+            BIGQUERY_TIMESTAMP_PARTITION_FIELD_NAME_CONFIG,
+            BIGQUERY_TIMESTAMP_PARTITION_FIELD_NAME_TYPE,
+            BIGQUERY_TIMESTAMP_PARTITION_FIELD_NAME_DEFAULT,
+            BIGQUERY_TIMESTAMP_PARTITION_FIELD_NAME_IMPORTANCE,
+            BIGQUERY_TIMESTAMP_PARTITION_FIELD_NAME_DOC
+        ).define(
+            BIGQUERY_CLUSTERING_FIELD_NAMES_CONFIG,
+            BIGQUERY_CLUSTERING_FIELD_NAMES_TYPE,
+            BIGQUERY_CLUSTERING_FIELD_NAMES_DEFAULT,
+            BIGQUERY_CLUSTERING_FIELD_NAMES_IMPORTANCE,
+            BIGQUERY_CLUSTERING_FIELD_NAMES_DOC
+        ).define(
             TIME_PARTITIONING_TYPE_CONFIG,
             TIME_PARTITIONING_TYPE_TYPE,
             TIME_PARTITIONING_TYPE_DEFAULT,
@@ -604,59 +651,6 @@
                 return true;
               }
             }
-=======
-            THREAD_POOL_SIZE_CONFIG,
-            THREAD_POOL_SIZE_TYPE,
-            THREAD_POOL_SIZE_DEFAULT,
-            THREAD_POOL_SIZE_VALIDATOR,
-            THREAD_POOL_SIZE_IMPORTANCE,
-            THREAD_POOL_SIZE_DOC
-        ).define(
-            QUEUE_SIZE_CONFIG,
-            QUEUE_SIZE_TYPE,
-            QUEUE_SIZE_DEFAULT,
-            QUEUE_SIZE_VALIDATOR,
-            QUEUE_SIZE_IMPORTANCE,
-            QUEUE_SIZE_DOC
-        ).define(
-            BIGQUERY_RETRY_CONFIG,
-            BIGQUERY_RETRY_TYPE,
-            BIGQUERY_RETRY_DEFAULT,
-            BIGQUERY_RETRY_VALIDATOR,
-            BIGQUERY_RETRY_IMPORTANCE,
-            BIGQUERY_RETRY_DOC
-        ).define(
-            BIGQUERY_RETRY_WAIT_CONFIG,
-            BIGQUERY_RETRY_WAIT_CONFIG_TYPE,
-            BIGQUERY_RETRY_WAIT_DEFAULT,
-            BIGQUERY_RETRY_WAIT_VALIDATOR,
-            BIGQUERY_RETRY_WAIT_IMPORTANCE,
-            BIGQUERY_RETRY_WAIT_DOC
-        ).define(
-            BIGQUERY_MESSAGE_TIME_PARTITIONING_CONFIG,
-            BIGQUERY_MESSAGE_TIME_PARTITIONING_CONFIG_TYPE,
-            BIGQUERY_MESSAGE_TIME_PARTITIONING_DEFAULT,
-            BIGQUERY_MESSAGE_TIME_PARTITIONING_IMPORTANCE,
-            BIGQUERY_MESSAGE_TIME_PARTITIONING_DOC
-        ).define(
-            BIGQUERY_PARTITION_DECORATOR_CONFIG,
-            BIGQUERY_PARTITION_DECORATOR_CONFIG_TYPE,
-            BIGQUERY_PARTITION_DECORATOR_DEFAULT,
-            BIGQUERY_PARTITION_DECORATOR_IMPORTANCE,
-            BIGQUERY_PARTITION_DECORATOR_DOC
-        ).define(
-            BIGQUERY_TIMESTAMP_PARTITION_FIELD_NAME_CONFIG,
-            BIGQUERY_TIMESTAMP_PARTITION_FIELD_NAME_TYPE,
-            BIGQUERY_TIMESTAMP_PARTITION_FIELD_NAME_DEFAULT,
-            BIGQUERY_TIMESTAMP_PARTITION_FIELD_NAME_IMPORTANCE,
-            BIGQUERY_TIMESTAMP_PARTITION_FIELD_NAME_DOC
-        ).define(
-            BIGQUERY_CLUSTERING_FIELD_NAMES_CONFIG,
-            BIGQUERY_CLUSTERING_FIELD_NAMES_TYPE,
-            BIGQUERY_CLUSTERING_FIELD_NAMES_DEFAULT,
-            BIGQUERY_CLUSTERING_FIELD_NAMES_IMPORTANCE,
-            BIGQUERY_CLUSTERING_FIELD_NAMES_DOC
->>>>>>> 42a55a9e
         );
   }
 
